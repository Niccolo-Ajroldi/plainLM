--- conflicted
+++ resolved
@@ -17,12 +17,8 @@
   return os.path.join(ckpt_dir, checkpoints[-1]) if checkpoints else None
 
 
-<<<<<<< HEAD
 def save_checkpoint(step, model, engine, cfg, metrics):
 
-=======
-def save_checkpoint(step, model, engine, cfg, metrics, job_idx=None):
->>>>>>> 152afa85
   optimizer = engine.optimizer
   scheduler = engine.scheduler
   scaler = engine.scaler
@@ -52,16 +48,11 @@
     json.dump(dict(metrics), f)
 
 
-<<<<<<< HEAD
 def maybe_load_checkpoint(cfg):
   """Each job_idx will restore where it left of."""
-=======
-def maybe_load_checkpoint(cfg, device):
->>>>>>> 152afa85
   ckpt = None
 
   if cfg.resume:
-<<<<<<< HEAD
     # Paths are saved with utils.get_exp_dir_path(cfg), with global flags we can call that again from here
     # but this will not control the job_idx name.
     # If cfg.resume_exp_name is given, we will resume from that experiment name
@@ -72,9 +63,6 @@
     # else: # verbatim as it was saved
     #   ckpt_dir = utils.get_exp_dir_path(cfg)
       
-=======
-    # resume from a specified exp or from the same exp
->>>>>>> 152afa85
     # notice that we can resume from `resume_exp_name`, but save to a different `exp_name`
     resume_exp_name = cfg.resume_exp_name if cfg.resume_exp_name is not None else cfg.exp_name
     ckpt_dir = os.path.join(cfg.out_dir, resume_exp_name)
@@ -83,21 +71,12 @@
     if cfg.resume_step is not None:
       ckpt_path = os.path.join(ckpt_dir, f'ckpt_step_{cfg.resume_step}.pth')
     else:
-<<<<<<< HEAD
       ckpt_path = _latest_checkpoint(ckpt_dir, prefix='ckpt_step_')
     
     # load checkpoint on cpu to later avoid OOM when intializing the model on device
     # (an alternative design would be to initialize the model on `meta` device instead)
     print(f"Loading checkpoint from {ckpt_path}")
     ckpt = torch.load(ckpt_path, map_location='cpu')
-=======
-      ckpt_path = _latest_checkpoint(ckpt_dir, prefix='ckpt_')
-
-    # load checkpoint
-    print(f'Loading checkpoint from {ckpt_path}')
-
-    ckpt = torch.load(ckpt_path, map_location=device)
->>>>>>> 152afa85
 
   return ckpt
 
