
import os
import re
import json
import torch
import utils

def _latest_checkpoint(ckpt_dir: str, prefix: str = 'checkpoint_') -> str | None:
  """Retrieve the latest checkpoint path in a directory."""
  if not os.path.isdir(ckpt_dir):
    return None

  # List all files matching the prefix pattern
  checkpoints = [f for f in os.listdir(ckpt_dir) if re.match(rf"^{prefix}\d+\.pth$", f)]
  checkpoints.sort(key=lambda x: int(x[len(prefix):-4])) # Sort numerically

  return os.path.join(ckpt_dir, checkpoints[-1]) if checkpoints else None

def save_checkpoint(step, model, engine, cfg, metrics):
  optimizer = engine.optimizer
  scheduler = engine.scheduler
  scaler = engine.scaler

  save_optim_every_steps = getattr(cfg, 'save_optim_every_steps', cfg.save_every_steps)
  save_step_update_every_steps = getattr(cfg, 'save_step_update_every_steps', cfg.save_every_steps) # best if flag for each

  is_time_to_save_optim = (step % save_optim_every_steps == 0)
  save_optim = is_time_to_save_optim
  save_scheduler = is_time_to_save_optim
  save_scaler = is_time_to_save_optim
  save_step_update = (step % save_step_update_every_steps == 0)
  
  state = {
    "step": step,
    "state_dict": model.state_dict(),
    "optimizer": optimizer.state_dict() if save_optim else None,
    "scheduler": scheduler.state_dict() if scheduler and save_scheduler else {},
    "scaler": scaler.state_dict() if save_scaler else None,
    "step_update": optimizer.state.get('step_update', None) if save_step_update else None,
  }

  exp_dir = utils.get_exp_dir_path(cfg)

  # Save ckpt
  save_path = os.path.join(exp_dir, f'ckpt_step_{step}.pth')
  print(f"Saving checkpoint to {save_path}")
  torch.save(state, save_path)

  # Save metrics
  metrics_path = os.path.join(exp_dir, f'metrics.json')
  with open(metrics_path, 'w') as f:
    json.dump(dict(metrics), f)


<<<<<<< HEAD
def maybe_load_checkpoint(cfg, device):
  """Each job_idx will restore where it left of."""
=======
def maybe_load_checkpoint(cfg):
  
>>>>>>> 923105e0
  ckpt = None
  
  if cfg.resume:
    # resume from a specified exp or from the same exp
<<<<<<< HEAD
    # notice that we can resume from `resume_exp_name`, but save to a different `exp_name`    
    if cfg.resume_exp_name:
      ckpt_dir = os.path.join(cfg.out_dir, cfg.resume_exp_name)
    else: # verbatim as it was saved
      ckpt_dir = utils.get_exp_dir_path(cfg)
=======
    # notice that we can resume from `resume_exp_name`, but save to a different `exp_name`
    resume_exp_name = cfg.resume_exp_name if cfg.resume_exp_name is not None else cfg.exp_name
    ckpt_dir = os.path.join(cfg.out_dir, resume_exp_name) # if `resume_exp_name` is already an absolute path, it will just return `resume_exp_name`
>>>>>>> 923105e0
    
    # resume from a specified checkpoint or from the latest
    if cfg.resume_step is not None:
      ckpt_path = os.path.join(ckpt_dir, f'ckpt_step_{cfg.resume_step}.pth')
    else:
      ckpt_path = _latest_checkpoint(ckpt_dir, prefix='ckpt_step_')
    
    # load checkpoint on cpu to later avoid OOM when intializing the model on device
    # (an alternative design would be to initialize the model on `meta` device instead)
    print(f"Loading checkpoint from {ckpt_path}")
<<<<<<< HEAD
    
    ckpt = torch.load(ckpt_path, map_location="cpu")
=======
    ckpt = torch.load(ckpt_path, map_location='cpu')
>>>>>>> 923105e0

  return ckpt


def match_state_dict_keys(state_dict: dict, state_dict_orig: dict) -> dict:
  """Modifies the keys of 'state_dict' to match the keys of 'state_dict_orig'.

  Takes care of stat_dict discrepancies caused by DDP or torch.compile,
  drop any prefixes from the state_dict, then add the correct prefixes in the correct order.

  Args:
      state_dict (dict): dict to modify
      state_dict_orig (dict): dict to match
  """

  state_dict = {k.replace('module.', ''): v for k, v in state_dict.items()}
  state_dict = {k.replace('_orig_mod.', ''): v for k, v in state_dict.items()}
  
  orig_key = next(iter(state_dict_orig.keys()))  # first key of orig state_dict
  
  if orig_key.startswith('_orig_mod.module.'):
    state_dict = {"_orig_mod.module." + k: v for k, v in state_dict.items()}
  elif orig_key.startswith('_orig_mod.'):
    state_dict = {"_orig_mod." + k: v for k, v in state_dict.items()}
  elif orig_key.startswith('module._orig_mod.'):
    state_dict = {"module._orig_mod." + k: v for k, v in state_dict.items()}
  elif orig_key.startswith('module.'):
    state_dict = {"module." + k: v for k, v in state_dict.items()}

  return state_dict
  
  <|MERGE_RESOLUTION|>--- conflicted
+++ resolved
@@ -52,28 +52,24 @@
     json.dump(dict(metrics), f)
 
 
-<<<<<<< HEAD
 def maybe_load_checkpoint(cfg, device):
   """Each job_idx will restore where it left of."""
-=======
-def maybe_load_checkpoint(cfg):
-  
->>>>>>> 923105e0
   ckpt = None
   
   if cfg.resume:
-    # resume from a specified exp or from the same exp
-<<<<<<< HEAD
-    # notice that we can resume from `resume_exp_name`, but save to a different `exp_name`    
-    if cfg.resume_exp_name:
-      ckpt_dir = os.path.join(cfg.out_dir, cfg.resume_exp_name)
-    else: # verbatim as it was saved
-      ckpt_dir = utils.get_exp_dir_path(cfg)
-=======
+    # Paths are saved with utils.get_exp_dir_path(cfg), with global flags we can call that again from here
+    # but this will not control the job_idx name.
+    # If cfg.resume_exp_name is given, we will resume from that experiment name
+    # else, this will resume the exact sweep with only one config line!
+    # commented out because maybe it is not straightforward logic with current config design
+    # if cfg.resume_exp_name:
+    #   ckpt_dir = os.path.join(cfg.out_dir, cfg.resume_exp_name)
+    # else: # verbatim as it was saved
+    #   ckpt_dir = utils.get_exp_dir_path(cfg)
+      
     # notice that we can resume from `resume_exp_name`, but save to a different `exp_name`
     resume_exp_name = cfg.resume_exp_name if cfg.resume_exp_name is not None else cfg.exp_name
     ckpt_dir = os.path.join(cfg.out_dir, resume_exp_name) # if `resume_exp_name` is already an absolute path, it will just return `resume_exp_name`
->>>>>>> 923105e0
     
     # resume from a specified checkpoint or from the latest
     if cfg.resume_step is not None:
@@ -84,12 +80,7 @@
     # load checkpoint on cpu to later avoid OOM when intializing the model on device
     # (an alternative design would be to initialize the model on `meta` device instead)
     print(f"Loading checkpoint from {ckpt_path}")
-<<<<<<< HEAD
-    
-    ckpt = torch.load(ckpt_path, map_location="cpu")
-=======
     ckpt = torch.load(ckpt_path, map_location='cpu')
->>>>>>> 923105e0
 
   return ckpt
 
